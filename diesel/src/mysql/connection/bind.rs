use mysqlclient_sys as ffi;
use std::mem;
use std::os::raw as libc;

use super::stmt::Statement;
use crate::mysql::types::MYSQL_TIME;
use crate::mysql::{MysqlType, MysqlValue};
use crate::result::QueryResult;

pub struct Binds {
    data: Vec<BindData>,
}

impl Binds {
    pub fn from_input_data<Iter>(input: Iter) -> Self
    where
        Iter: IntoIterator<Item = (MysqlType, Option<Vec<u8>>)>,
    {
        let data = input
            .into_iter()
            .map(|(metadata, bytes)| BindData::for_input(metadata, bytes))
            .collect();

        Binds { data }
    }

    pub fn from_output_types(types: Vec<MysqlType>) -> Self {
        let data = types
            .into_iter()
            .map(|metadata| metadata.into())
            .map(BindData::for_output)
            .collect();

        Binds { data }
    }

    pub fn from_result_metadata(fields: &[ffi::MYSQL_FIELD]) -> Self {
        let data = fields
            .iter()
            .map(|field| {
                (
                    field.type_,
                    Flags::from_bits(field.flags).expect(
                        "We encountered a unknown type flag while parsing \
                         Mysql's type information. If you see this error message \
                         please open an issue at diesels github page.",
                    ),
                )
            })
            .map(BindData::for_output)
            .collect();

        Binds { data }
    }

    pub fn with_mysql_binds<F, T>(&mut self, f: F) -> T
    where
        F: FnOnce(*mut ffi::MYSQL_BIND) -> T,
    {
        let mut binds = self
            .data
            .iter_mut()
            .map(|x| unsafe { x.mysql_bind() })
            .collect::<Vec<_>>();
        f(binds.as_mut_ptr())
    }

    pub fn populate_dynamic_buffers(&mut self, stmt: &Statement) -> QueryResult<()> {
        for (i, data) in self.data.iter_mut().enumerate() {
            data.did_numeric_overflow_occur()?;
            // This is safe because we are re-binding the invalidated buffers
            // at the end of this function
            unsafe {
                if let Some((mut bind, offset)) = data.bind_for_truncated_data() {
                    stmt.fetch_column(&mut bind, i, offset)?
                } else {
                    data.update_buffer_length()
                }
            }
        }

        unsafe { self.with_mysql_binds(|bind_ptr| stmt.bind_result(bind_ptr)) }
    }

    pub fn update_buffer_lengths(&mut self) {
        for data in &mut self.data {
            data.update_buffer_length();
        }
    }

    pub fn field_data(&self, idx: usize) -> Option<MysqlValue<'_>> {
        let data = &self.data[idx];
        self.data[idx].bytes().map(|bytes| {
            let tpe = (data.tpe, data.flags).into();
            MysqlValue::new(bytes, tpe)
        })
    }
}

bitflags::bitflags! {
    struct Flags: u32 {
        const NOT_NULL_FLAG = 1;
        const PRI_KEY_FAG = 2;
        const UNIQUE_KEY_FLAG = 4;
        const MULTIPLE_KEY_FLAG = 8;
        const BLOB_FLAG = 16;
        const UNSIGNED_FLAG = 32;
        const ZEROFILL_FLAG = 64;
        const BINARY_FLAG = 128;
        const ENUM_FLAG = 256;
        const AUTO_INCREMENT_FLAG = 512;
        const TIMESTAMP_FLAG = 1024;
        const SET_FLAG = 2048;
        const NO_DEFAULT_VALUE_FLAG = 4096;
        const ON_UPDATE_NOW_FLAG = 8192;
        const NUM_FLAG = 32768;
        const PART_KEY_FLAG = 16384;
        const GROUP_FLAG = 32768;
        const UNIQUE_FLAG = 65536;
        const BINCMP_FLAG = 130_172;
        const GET_FIXED_FIELDS_FLAG = (1<<18);
        const FIELD_IN_PART_FUNC_FLAG = (1 << 19);
    }
}

struct BindData {
    tpe: ffi::enum_field_types,
    bytes: Vec<u8>,
    length: libc::c_ulong,
    flags: Flags,
    is_null: ffi::my_bool,
    is_truncated: Option<ffi::my_bool>,
}

impl BindData {
<<<<<<< HEAD
    fn for_input(tpe: MysqlType, is_unsigned: ffi::my_bool, data: Option<Vec<u8>>) -> Self {
        let is_null = data.is_none();
=======
    fn for_input(tpe: MysqlType, data: Option<Vec<u8>>) -> Self {
        let is_null = if data.is_none() { 1 } else { 0 };
>>>>>>> 6242d717
        let bytes = data.unwrap_or_default();
        let length = bytes.len() as libc::c_ulong;
        let (tpe, flags) = tpe.into();
        BindData {
            tpe,
            bytes,
            length,
            is_null,
            is_truncated: None,
            flags,
        }
    }

    fn for_output((tpe, flags): (ffi::enum_field_types, Flags)) -> Self {
        let bytes = known_buffer_size_for_ffi_type(tpe)
            .map(|len| vec![0; len])
            .unwrap_or_default();
        let length = bytes.len() as libc::c_ulong;

        BindData {
<<<<<<< HEAD
            tpe: tpe,
            bytes: bytes,
            length: length,
            is_null: false,
            is_truncated: Some(false),
            is_unsigned,
=======
            tpe,
            bytes,
            length,
            is_null: 0,
            is_truncated: Some(0),
            flags,
>>>>>>> 6242d717
        }
    }

    fn is_truncated(&self) -> bool {
        self.is_truncated.unwrap_or(false)
    }

    fn is_fixed_size_buffer(&self) -> bool {
        known_buffer_size_for_ffi_type(self.tpe).is_some()
    }

    fn bytes(&self) -> Option<&[u8]> {
        if self.is_null {
            None
        } else {
            Some(&*self.bytes)
        }
    }

    fn update_buffer_length(&mut self) {
        use std::cmp::min;

        let actual_bytes_in_buffer = min(self.bytes.capacity(), self.length as usize);
        unsafe { self.bytes.set_len(actual_bytes_in_buffer) }
    }

    unsafe fn mysql_bind(&mut self) -> ffi::MYSQL_BIND {
        let mut bind: ffi::MYSQL_BIND = mem::zeroed();
        bind.buffer_type = self.tpe;
        bind.buffer = self.bytes.as_mut_ptr() as *mut libc::c_void;
        bind.buffer_length = self.bytes.capacity() as libc::c_ulong;
        bind.length = &mut self.length;
        bind.is_null = &mut self.is_null;
        bind.is_unsigned = self.flags.contains(Flags::UNSIGNED_FLAG) as ffi::my_bool;

        if let Some(ref mut is_truncated) = self.is_truncated {
            bind.error = is_truncated;
        }

        bind
    }

    /// Resizes the byte buffer to fit the value of `self.length`, and returns
    /// a tuple of a bind pointing at the truncated data, and the offset to use
    /// in order to read the truncated data into it.
    ///
    /// This invalidates the bind previously returned by `mysql_bind`. Calling
    /// this function is unsafe unless the binds are immediately rebound.
    unsafe fn bind_for_truncated_data(&mut self) -> Option<(ffi::MYSQL_BIND, usize)> {
        if self.is_truncated() {
            let offset = self.bytes.capacity();
            let truncated_amount = self.length as usize - offset;

            debug_assert!(
                truncated_amount > 0,
                "output buffers were invalidated \
                 without calling `mysql_stmt_bind_result`"
            );
            self.bytes.set_len(offset);
            self.bytes.reserve(truncated_amount);
            self.bytes.set_len(self.length as usize);

            let mut bind = self.mysql_bind();
            bind.buffer = self.bytes[offset..].as_mut_ptr() as *mut libc::c_void;
            bind.buffer_length = truncated_amount as libc::c_ulong;
            Some((bind, offset))
        } else {
            None
        }
    }

    fn did_numeric_overflow_occur(&self) -> QueryResult<()> {
        use crate::result::Error::DeserializationError;

        if self.is_truncated() && self.is_fixed_size_buffer() {
            Err(DeserializationError(
                "Numeric overflow/underflow occurred".into(),
            ))
        } else {
            Ok(())
        }
    }
}

impl From<MysqlType> for (ffi::enum_field_types, Flags) {
    fn from(tpe: MysqlType) -> Self {
        use self::ffi::enum_field_types::*;
        let mut flags = Flags::empty();
        let tpe = match tpe {
            MysqlType::Tiny => MYSQL_TYPE_TINY,
            MysqlType::Short => MYSQL_TYPE_SHORT,
            MysqlType::Long => MYSQL_TYPE_LONG,
            MysqlType::LongLong => MYSQL_TYPE_LONGLONG,
            MysqlType::Float => MYSQL_TYPE_FLOAT,
            MysqlType::Double => MYSQL_TYPE_DOUBLE,
            MysqlType::Time => MYSQL_TYPE_TIME,
            MysqlType::Date => MYSQL_TYPE_DATE,
            MysqlType::DateTime => MYSQL_TYPE_DATETIME,
            MysqlType::Timestamp => MYSQL_TYPE_TIMESTAMP,
            MysqlType::String => MYSQL_TYPE_STRING,
            MysqlType::Blob => MYSQL_TYPE_BLOB,
            MysqlType::Numeric => MYSQL_TYPE_NEWDECIMAL,
            MysqlType::Bit => MYSQL_TYPE_BIT,
            MysqlType::UnsignedTiny => {
                flags = Flags::UNSIGNED_FLAG;
                MYSQL_TYPE_TINY
            }
            MysqlType::UnsignedShort => {
                flags = Flags::UNSIGNED_FLAG;
                MYSQL_TYPE_SHORT
            }
            MysqlType::UnsignedLong => {
                flags = Flags::UNSIGNED_FLAG;
                MYSQL_TYPE_LONG
            }
            MysqlType::UnsignedLongLong => {
                flags = Flags::UNSIGNED_FLAG;
                MYSQL_TYPE_LONGLONG
            }
            MysqlType::Set => {
                flags = Flags::SET_FLAG;
                MYSQL_TYPE_STRING
            }
            MysqlType::Enum => {
                flags = Flags::ENUM_FLAG;
                MYSQL_TYPE_STRING
            }
        };
        (tpe, flags)
    }
}

impl From<(ffi::enum_field_types, Flags)> for MysqlType {
    fn from((tpe, flags): (ffi::enum_field_types, Flags)) -> Self {
        use self::ffi::enum_field_types::*;

        let is_unsigned = flags.contains(Flags::UNSIGNED_FLAG);

        // https://docs.oracle.com/cd/E17952_01/mysql-8.0-en/c-api-data-structures.html
        // https://dev.mysql.com/doc/dev/mysql-server/8.0.12/binary__log__types_8h.html
        // https://dev.mysql.com/doc/internals/en/binary-protocol-value.html
        // https://mariadb.com/kb/en/packet_bindata/
        match tpe {
            MYSQL_TYPE_TINY if is_unsigned => MysqlType::UnsignedTiny,
            MYSQL_TYPE_YEAR | MYSQL_TYPE_SHORT if is_unsigned => MysqlType::UnsignedShort,
            MYSQL_TYPE_INT24 | MYSQL_TYPE_LONG if is_unsigned => MysqlType::UnsignedLong,
            MYSQL_TYPE_LONGLONG if is_unsigned => MysqlType::UnsignedLongLong,
            MYSQL_TYPE_TINY => MysqlType::Tiny,
            MYSQL_TYPE_SHORT => MysqlType::Short,
            MYSQL_TYPE_INT24 | MYSQL_TYPE_LONG => MysqlType::Long,
            MYSQL_TYPE_LONGLONG => MysqlType::LongLong,
            MYSQL_TYPE_FLOAT => MysqlType::Float,
            MYSQL_TYPE_DOUBLE => MysqlType::Double,
            MYSQL_TYPE_DECIMAL | MYSQL_TYPE_NEWDECIMAL => MysqlType::Numeric,
            MYSQL_TYPE_BIT => MysqlType::Bit,

            MYSQL_TYPE_TIME => MysqlType::Time,
            MYSQL_TYPE_DATE => MysqlType::Date,
            MYSQL_TYPE_DATETIME => MysqlType::DateTime,
            MYSQL_TYPE_TIMESTAMP => MysqlType::Timestamp,
            // Treat json as string because even mysql 8.0
            // throws errors sometimes if we use json for json
            MYSQL_TYPE_JSON => MysqlType::String,

            // The documentation states that
            // MYSQL_TYPE_STRING is used for enums and sets
            // but experimentation has shown that
            // just any string like type works, so
            // better be safe here
            MYSQL_TYPE_BLOB
            | MYSQL_TYPE_TINY_BLOB
            | MYSQL_TYPE_MEDIUM_BLOB
            | MYSQL_TYPE_LONG_BLOB
            | MYSQL_TYPE_VAR_STRING
            | MYSQL_TYPE_STRING
                if flags.contains(Flags::ENUM_FLAG) =>
            {
                MysqlType::Enum
            }
            MYSQL_TYPE_BLOB
            | MYSQL_TYPE_TINY_BLOB
            | MYSQL_TYPE_MEDIUM_BLOB
            | MYSQL_TYPE_LONG_BLOB
            | MYSQL_TYPE_VAR_STRING
            | MYSQL_TYPE_STRING
                if flags.contains(Flags::SET_FLAG) =>
            {
                MysqlType::Set
            }

            // "blobs" may contain binary data
            // also "strings" can contain binary data
            // but all only if the binary flag is set
            // (see the check_all_the_types test case)
            MYSQL_TYPE_BLOB
            | MYSQL_TYPE_TINY_BLOB
            | MYSQL_TYPE_MEDIUM_BLOB
            | MYSQL_TYPE_LONG_BLOB
            | MYSQL_TYPE_VAR_STRING
            | MYSQL_TYPE_STRING
                if flags.contains(Flags::BINARY_FLAG) =>
            {
                MysqlType::Blob
            }

            // If the binary flag is not set consider everything as string
            MYSQL_TYPE_BLOB
            | MYSQL_TYPE_TINY_BLOB
            | MYSQL_TYPE_MEDIUM_BLOB
            | MYSQL_TYPE_LONG_BLOB
            | MYSQL_TYPE_VAR_STRING
            | MYSQL_TYPE_STRING => MysqlType::String,

            // unsigned seems to be set for year in any case
            MYSQL_TYPE_YEAR => unreachable!(
                "The year type should have set the unsigned flag. If you ever \
                 see this error message, something has gone very wrong. Please \
                 open an issue at the diesel githup repo in this case"
            ),
            // Null value
            MYSQL_TYPE_NULL => unreachable!(
                "We ensure at the call side that we do not hit this type here. \
                 If you ever see this error, something has gone very wrong. \
                 Please open an issue at the diesel github repo in this case"
            ),
            // Those exist in libmysqlclient
            // but are just not supported
            //
            MYSQL_TYPE_VARCHAR | MYSQL_TYPE_ENUM | MYSQL_TYPE_SET | MYSQL_TYPE_GEOMETRY => {
                unimplemented!(
                    "Hit a type that should be unsupported in libmysqlclient. If \
                     you ever see this error, they probably have added support for \
                     one of those types. Please open an issue at the diesel github \
                     repo in this case."
                )
            }

            MYSQL_TYPE_NEWDATE
            | MYSQL_TYPE_TIME2
            | MYSQL_TYPE_DATETIME2
            | MYSQL_TYPE_TIMESTAMP2 => unreachable!(
                "The mysql documentation states that this types are \
                 only used on server side, so if you see this error \
                 something has gone wrong. Please open a issue at \
                 the diesel github repo."
            ),
        }
    }
}

fn known_buffer_size_for_ffi_type(tpe: ffi::enum_field_types) -> Option<usize> {
    use self::ffi::enum_field_types as t;
    use std::mem::size_of;

    match tpe {
        t::MYSQL_TYPE_TINY => Some(1),
        t::MYSQL_TYPE_YEAR | t::MYSQL_TYPE_SHORT => Some(2),
        t::MYSQL_TYPE_INT24 | t::MYSQL_TYPE_LONG | t::MYSQL_TYPE_FLOAT => Some(4),
        t::MYSQL_TYPE_LONGLONG | t::MYSQL_TYPE_DOUBLE => Some(8),
        t::MYSQL_TYPE_TIME
        | t::MYSQL_TYPE_DATE
        | t::MYSQL_TYPE_DATETIME
        | t::MYSQL_TYPE_TIMESTAMP => Some(size_of::<MYSQL_TIME>()),
        _ => None,
    }
}

#[cfg(test)]
mod tests {
    use super::*;
    use crate::prelude::*;

    use super::MysqlValue;
    use crate::deserialize::FromSql;
    use crate::sql_types::*;

    fn to_value<ST, T>(
        bind: &BindData,
    ) -> Result<T, Box<(dyn std::error::Error + Send + Sync + 'static)>>
    where
        T: FromSql<ST, crate::mysql::Mysql> + std::fmt::Debug,
    {
        let meta = (bind.tpe, bind.flags).into();
        dbg!(meta);
        let value = MysqlValue::new(&bind.bytes, meta);
        dbg!(T::from_sql(Some(value)))
    }

    #[cfg(feature = "extras")]
    #[test]
    fn check_all_the_types() {
        let conn = crate::test_helpers::connection();

        conn.execute("DROP TABLE IF EXISTS all_mysql_types CASCADE")
            .unwrap();
        conn.execute(
            "CREATE TABLE all_mysql_types (
                    tiny_int TINYINT NOT NULL,
                    small_int SMALLINT NOT NULL,
                    medium_int MEDIUMINT NOT NULL,
                    int_col INTEGER NOT NULL,
                    big_int BIGINT NOT NULL,
                    unsigned_int INTEGER UNSIGNED NOT NULL,
                    zero_fill_int INTEGER ZEROFILL NOT NULL,
                    numeric_col NUMERIC(20,5) NOT NULL,
                    decimal_col DECIMAL(20,5) NOT NULL,
                    float_col FLOAT NOT NULL,
                    double_col DOUBLE NOT NULL,
                    bit_col BIT(8) NOT NULL,
                    date_col DATE NOT NULL,
                    date_time DATETIME NOT NULL,
                    timestamp_col TIMESTAMP NOT NULL,
                    time_col TIME NOT NULL,
                    year_col YEAR NOT NULL,
                    char_col CHAR(30) NOT NULL,
                    varchar_col VARCHAR(30) NOT NULL,
                    binary_col BINARY(30) NOT NULL,
                    varbinary_col VARBINARY(30) NOT NULL,
                    blob_col BLOB NOT NULL,
                    text_col TEXT NOT NULL,
                    enum_col ENUM('red', 'green', 'blue') NOT NULL,
                    set_col SET('one', 'two') NOT NULL,
                    geom GEOMETRY NOT NULL,
                    point_col POINT NOT NULL,
                    linestring_col LINESTRING NOT NULL,
                    polygon_col POLYGON NOT NULL,
                    multipoint_col MULTIPOINT NOT NULL,
                    multilinestring_col MULTILINESTRING NOT NULL,
                    multipolygon_col MULTIPOLYGON NOT NULL,
                    geometry_collection GEOMETRYCOLLECTION NOT NULL,
                    json_col JSON NOT NULL
            )",
        )
        .unwrap();
        conn
            .execute(
                "INSERT INTO all_mysql_types VALUES (
                    0, -- tiny_int
                    1, -- small_int
                    2, -- medium_int
                    3, -- int_col
                    -5, -- big_int
                    42, -- unsigned_int
                    1, -- zero_fill_int
                    -999.999, -- numeric_col,
                    3.14, -- decimal_col,
                    1.23, -- float_col
                    4.5678, -- double_col
                    b'10101010', -- bit_col
                    '1000-01-01', -- date_col
                    '9999-12-31 12:34:45.012345', -- date_time
                    '2020-01-01 10:10:10', -- timestamp_col
                    '23:01:01', -- time_col
                    2020, -- year_col
                    'abc', -- char_col
                    'foo', -- varchar_col
                    'a ', -- binary_col
                    'a ', -- varbinary_col
                    'binary', -- blob_col
                    'some text whatever', -- text_col
                    'red', -- enum_col
                    'one', -- set_col
                    ST_GeomFromText('POINT(1 1)'), -- geom
                    ST_PointFromText('POINT(1 1)'), -- point_col
                    ST_LineStringFromText('LINESTRING(0 0,1 1,2 2)'), -- linestring_col
                    ST_PolygonFromText('POLYGON((0 0,10 0,10 10,0 10,0 0),(5 5,7 5,7 7,5 7, 5 5))'), -- polygon_col
                    ST_MultiPointFromText('MULTIPOINT(0 0,10 10,10 20,20 20)'), -- multipoint_col
                    ST_MultiLineStringFromText('MULTILINESTRING((10 48,10 21,10 0),(16 0,16 23,16 48))'), -- multilinestring_col
                    ST_MultiPolygonFromText('MULTIPOLYGON(((28 26,28 0,84 0,84 42,28 26),(52 18,66 23,73 9,48 6,52 18)),((59 18,67 18,67 13,59 13,59 18)))'), -- multipolygon_col
                    ST_GeomCollFromText('GEOMETRYCOLLECTION(POINT(1 1),LINESTRING(0 0,1 1,2 2,3 3,4 4))'), -- geometry_collection
                    '{\"key1\": \"value1\", \"key2\": \"value2\"}' -- json_col
)",
            )
            .unwrap();

        let mut stmt = conn
            .prepare_query(&crate::sql_query(
                "SELECT
                    tiny_int, small_int, medium_int, int_col,
                    big_int, unsigned_int, zero_fill_int,
                    numeric_col, decimal_col, float_col, double_col, bit_col,
                    date_col, date_time, timestamp_col, time_col, year_col,
                    char_col, varchar_col, binary_col, varbinary_col, blob_col,
                    text_col, enum_col, set_col, ST_AsText(geom), ST_AsText(point_col), ST_AsText(linestring_col),
                    ST_AsText(polygon_col), ST_AsText(multipoint_col), ST_AsText(multilinestring_col),
                    ST_AsText(multipolygon_col), ST_AsText(geometry_collection), json_col
                 FROM all_mysql_types",
            ))
            .unwrap();

        let metadata = stmt.metadata().unwrap();
        let mut output_binds = Binds::from_result_metadata(metadata.fields());
        stmt.execute_statement(&mut output_binds).unwrap();
        stmt.populate_row_buffers(&mut output_binds).unwrap();

        let results: Vec<(BindData, &ffi::st_mysql_field)> = output_binds
            .data
            .into_iter()
            .zip(metadata.fields())
            .collect::<Vec<_>>();

        macro_rules! matches {
            ($expression:expr, $( $pattern:pat )|+ $( if $guard: expr )?) => {
                match $expression {
                    $( $pattern )|+ $( if $guard )? => true,
                    _ => false
                }
            }
        }

        let tiny_int_col = &results[0].0;
        assert_eq!(tiny_int_col.tpe, ffi::enum_field_types::MYSQL_TYPE_TINY);
        assert!(tiny_int_col.flags.contains(Flags::NUM_FLAG));
        assert!(!tiny_int_col.flags.contains(Flags::UNSIGNED_FLAG));
        assert!(matches!(to_value::<TinyInt, i8>(tiny_int_col), Ok(0)));

        let small_int_col = &results[1].0;
        assert_eq!(small_int_col.tpe, ffi::enum_field_types::MYSQL_TYPE_SHORT);
        assert!(small_int_col.flags.contains(Flags::NUM_FLAG));
        assert!(!small_int_col.flags.contains(Flags::UNSIGNED_FLAG));
        assert!(matches!(to_value::<SmallInt, i16>(small_int_col), Ok(1)));

        let medium_int_col = &results[2].0;
        assert_eq!(medium_int_col.tpe, ffi::enum_field_types::MYSQL_TYPE_INT24);
        assert!(medium_int_col.flags.contains(Flags::NUM_FLAG));
        assert!(!medium_int_col.flags.contains(Flags::UNSIGNED_FLAG));
        assert!(matches!(to_value::<Integer, i32>(medium_int_col), Ok(2)));

        let int_col = &results[3].0;
        assert_eq!(int_col.tpe, ffi::enum_field_types::MYSQL_TYPE_LONG);
        assert!(int_col.flags.contains(Flags::NUM_FLAG));
        assert!(!int_col.flags.contains(Flags::UNSIGNED_FLAG));
        assert!(matches!(to_value::<Integer, i32>(int_col), Ok(3)));

        let big_int_col = &results[4].0;
        assert_eq!(big_int_col.tpe, ffi::enum_field_types::MYSQL_TYPE_LONGLONG);
        assert!(big_int_col.flags.contains(Flags::NUM_FLAG));
        assert!(!big_int_col.flags.contains(Flags::UNSIGNED_FLAG));
        assert!(matches!(to_value::<TinyInt, i8>(big_int_col), Ok(-5)));

        let unsigned_int_col = &results[5].0;
        assert_eq!(unsigned_int_col.tpe, ffi::enum_field_types::MYSQL_TYPE_LONG);
        assert!(unsigned_int_col.flags.contains(Flags::NUM_FLAG));
        assert!(unsigned_int_col.flags.contains(Flags::UNSIGNED_FLAG));
        assert!(matches!(
            to_value::<Unsigned<Integer>, u32>(unsigned_int_col),
            Ok(42)
        ));

        let zero_fill_int_col = &results[6].0;
        assert_eq!(
            zero_fill_int_col.tpe,
            ffi::enum_field_types::MYSQL_TYPE_LONG
        );
        assert!(zero_fill_int_col.flags.contains(Flags::NUM_FLAG));
        assert!(zero_fill_int_col.flags.contains(Flags::ZEROFILL_FLAG));
        assert!(matches!(to_value::<Integer, i32>(zero_fill_int_col), Ok(1)));

        let numeric_col = &results[7].0;
        assert_eq!(
            numeric_col.tpe,
            ffi::enum_field_types::MYSQL_TYPE_NEWDECIMAL
        );
        assert!(numeric_col.flags.contains(Flags::NUM_FLAG));
        assert!(!numeric_col.flags.contains(Flags::UNSIGNED_FLAG));
        assert_eq!(
            to_value::<Numeric, bigdecimal::BigDecimal>(numeric_col).unwrap(),
            bigdecimal::BigDecimal::from(-999.999)
        );

        let decimal_col = &results[8].0;
        assert_eq!(
            decimal_col.tpe,
            ffi::enum_field_types::MYSQL_TYPE_NEWDECIMAL
        );
        assert!(decimal_col.flags.contains(Flags::NUM_FLAG));
        assert!(!decimal_col.flags.contains(Flags::UNSIGNED_FLAG));
        assert_eq!(
            to_value::<Numeric, bigdecimal::BigDecimal>(decimal_col).unwrap(),
            bigdecimal::BigDecimal::from(3.14)
        );

        let float_col = &results[9].0;
        assert_eq!(float_col.tpe, ffi::enum_field_types::MYSQL_TYPE_FLOAT);
        assert!(float_col.flags.contains(Flags::NUM_FLAG));
        assert!(!float_col.flags.contains(Flags::UNSIGNED_FLAG));
        assert_eq!(to_value::<Float, f32>(float_col).unwrap(), 1.23);

        let double_col = &results[10].0;
        assert_eq!(double_col.tpe, ffi::enum_field_types::MYSQL_TYPE_DOUBLE);
        assert!(double_col.flags.contains(Flags::NUM_FLAG));
        assert!(!double_col.flags.contains(Flags::UNSIGNED_FLAG));
        assert_eq!(to_value::<Double, f64>(double_col).unwrap(), 4.5678);

        let bit_col = &results[11].0;
        assert_eq!(bit_col.tpe, ffi::enum_field_types::MYSQL_TYPE_BIT);
        assert!(!bit_col.flags.contains(Flags::NUM_FLAG));
        assert!(bit_col.flags.contains(Flags::UNSIGNED_FLAG));
        assert!(!bit_col.flags.contains(Flags::BINARY_FLAG));
        assert_eq!(to_value::<Blob, Vec<u8>>(bit_col).unwrap(), vec![170]);

        let date_col = &results[12].0;
        assert_eq!(date_col.tpe, ffi::enum_field_types::MYSQL_TYPE_DATE);
        assert!(!date_col.flags.contains(Flags::NUM_FLAG));
        assert_eq!(
            to_value::<Date, chrono::NaiveDate>(date_col).unwrap(),
            chrono::NaiveDate::from_ymd_opt(1000, 1, 1).unwrap(),
        );

        let date_time_col = &results[13].0;
        assert_eq!(
            date_time_col.tpe,
            ffi::enum_field_types::MYSQL_TYPE_DATETIME
        );
        assert!(!date_time_col.flags.contains(Flags::NUM_FLAG));
        assert_eq!(
            to_value::<Datetime, chrono::NaiveDateTime>(date_time_col).unwrap(),
            chrono::NaiveDateTime::parse_from_str("9999-12-31 12:34:45", "%Y-%m-%d %H:%M:%S")
                .unwrap()
        );

        let timestamp_col = &results[14].0;
        assert_eq!(
            timestamp_col.tpe,
            ffi::enum_field_types::MYSQL_TYPE_TIMESTAMP
        );
        assert!(!timestamp_col.flags.contains(Flags::NUM_FLAG));
        assert_eq!(
            to_value::<Datetime, chrono::NaiveDateTime>(timestamp_col).unwrap(),
            chrono::NaiveDateTime::parse_from_str("2020-01-01 10:10:10", "%Y-%m-%d %H:%M:%S")
                .unwrap()
        );

        let time_col = &results[15].0;
        assert_eq!(time_col.tpe, ffi::enum_field_types::MYSQL_TYPE_TIME);
        assert!(!time_col.flags.contains(Flags::NUM_FLAG));
        assert_eq!(
            to_value::<Time, chrono::NaiveTime>(time_col).unwrap(),
            chrono::NaiveTime::from_hms(23, 01, 01)
        );

        let year_col = &results[16].0;
        assert_eq!(year_col.tpe, ffi::enum_field_types::MYSQL_TYPE_YEAR);
        assert!(year_col.flags.contains(Flags::NUM_FLAG));
        assert!(year_col.flags.contains(Flags::UNSIGNED_FLAG));
        assert!(matches!(to_value::<SmallInt, i16>(year_col), Ok(2020)));

        let char_col = &results[17].0;
        assert_eq!(char_col.tpe, ffi::enum_field_types::MYSQL_TYPE_STRING);
        assert!(!char_col.flags.contains(Flags::NUM_FLAG));
        assert!(!char_col.flags.contains(Flags::BLOB_FLAG));
        assert!(!char_col.flags.contains(Flags::SET_FLAG));
        assert!(!char_col.flags.contains(Flags::ENUM_FLAG));
        assert!(!char_col.flags.contains(Flags::BINARY_FLAG));
        assert_eq!(to_value::<Text, String>(char_col).unwrap(), "abc");

        let varchar_col = &results[18].0;
        assert_eq!(
            varchar_col.tpe,
            ffi::enum_field_types::MYSQL_TYPE_VAR_STRING
        );
        assert!(!varchar_col.flags.contains(Flags::NUM_FLAG));
        assert!(!varchar_col.flags.contains(Flags::BLOB_FLAG));
        assert!(!varchar_col.flags.contains(Flags::SET_FLAG));
        assert!(!varchar_col.flags.contains(Flags::ENUM_FLAG));
        assert!(!varchar_col.flags.contains(Flags::BINARY_FLAG));
        assert_eq!(to_value::<Text, String>(varchar_col).unwrap(), "foo");

        let binary_col = &results[19].0;
        assert_eq!(binary_col.tpe, ffi::enum_field_types::MYSQL_TYPE_STRING);
        assert!(!binary_col.flags.contains(Flags::NUM_FLAG));
        assert!(!binary_col.flags.contains(Flags::BLOB_FLAG));
        assert!(!binary_col.flags.contains(Flags::SET_FLAG));
        assert!(!binary_col.flags.contains(Flags::ENUM_FLAG));
        assert!(binary_col.flags.contains(Flags::BINARY_FLAG));
        assert_eq!(
            to_value::<Blob, Vec<u8>>(binary_col).unwrap(),
            b"a \0\0\0\0\0\0\0\0\0\0\0\0\0\0\0\0\0\0\0\0\0\0\0\0\0\0\0\0"
        );

        let varbinary_col = &results[20].0;
        assert_eq!(
            varbinary_col.tpe,
            ffi::enum_field_types::MYSQL_TYPE_VAR_STRING
        );
        assert!(!varbinary_col.flags.contains(Flags::NUM_FLAG));
        assert!(!varbinary_col.flags.contains(Flags::BLOB_FLAG));
        assert!(!varbinary_col.flags.contains(Flags::SET_FLAG));
        assert!(!varbinary_col.flags.contains(Flags::ENUM_FLAG));
        assert!(varbinary_col.flags.contains(Flags::BINARY_FLAG));
        assert_eq!(to_value::<Blob, Vec<u8>>(varbinary_col).unwrap(), b"a ");

        let blob_col = &results[21].0;
        assert_eq!(blob_col.tpe, ffi::enum_field_types::MYSQL_TYPE_BLOB);
        assert!(!blob_col.flags.contains(Flags::NUM_FLAG));
        assert!(blob_col.flags.contains(Flags::BLOB_FLAG));
        assert!(!blob_col.flags.contains(Flags::SET_FLAG));
        assert!(!blob_col.flags.contains(Flags::ENUM_FLAG));
        assert!(blob_col.flags.contains(Flags::BINARY_FLAG));
        assert_eq!(to_value::<Blob, Vec<u8>>(blob_col).unwrap(), b"binary");

        let text_col = &results[22].0;
        assert_eq!(text_col.tpe, ffi::enum_field_types::MYSQL_TYPE_BLOB);
        assert!(!text_col.flags.contains(Flags::NUM_FLAG));
        assert!(text_col.flags.contains(Flags::BLOB_FLAG));
        assert!(!text_col.flags.contains(Flags::SET_FLAG));
        assert!(!text_col.flags.contains(Flags::ENUM_FLAG));
        assert!(!text_col.flags.contains(Flags::BINARY_FLAG));
        assert_eq!(
            to_value::<Text, String>(text_col).unwrap(),
            "some text whatever"
        );

        let enum_col = &results[23].0;
        assert_eq!(enum_col.tpe, ffi::enum_field_types::MYSQL_TYPE_STRING);
        assert!(!enum_col.flags.contains(Flags::NUM_FLAG));
        assert!(!enum_col.flags.contains(Flags::BLOB_FLAG));
        assert!(!enum_col.flags.contains(Flags::SET_FLAG));
        assert!(enum_col.flags.contains(Flags::ENUM_FLAG));
        assert!(!enum_col.flags.contains(Flags::BINARY_FLAG));
        assert_eq!(to_value::<Text, String>(enum_col).unwrap(), "red");

        let set_col = &results[24].0;
        assert_eq!(set_col.tpe, ffi::enum_field_types::MYSQL_TYPE_STRING);
        assert!(!set_col.flags.contains(Flags::NUM_FLAG));
        assert!(!set_col.flags.contains(Flags::BLOB_FLAG));
        assert!(set_col.flags.contains(Flags::SET_FLAG));
        assert!(!set_col.flags.contains(Flags::ENUM_FLAG));
        assert!(!set_col.flags.contains(Flags::BINARY_FLAG));
        assert_eq!(to_value::<Text, String>(set_col).unwrap(), "one");

        let geom = &results[25].0;
        assert_eq!(geom.tpe, ffi::enum_field_types::MYSQL_TYPE_LONG_BLOB);
        assert!(!geom.flags.contains(Flags::NUM_FLAG));
        assert!(!geom.flags.contains(Flags::BLOB_FLAG));
        assert!(!geom.flags.contains(Flags::SET_FLAG));
        assert!(!geom.flags.contains(Flags::ENUM_FLAG));
        assert!(!geom.flags.contains(Flags::BINARY_FLAG));
        assert_eq!(to_value::<Text, String>(geom).unwrap(), "POINT(1 1)");

        let point_col = &results[26].0;
        assert_eq!(point_col.tpe, ffi::enum_field_types::MYSQL_TYPE_LONG_BLOB);
        assert!(!point_col.flags.contains(Flags::NUM_FLAG));
        assert!(!point_col.flags.contains(Flags::BLOB_FLAG));
        assert!(!point_col.flags.contains(Flags::SET_FLAG));
        assert!(!point_col.flags.contains(Flags::ENUM_FLAG));
        assert!(!point_col.flags.contains(Flags::BINARY_FLAG));
        assert_eq!(to_value::<Text, String>(point_col).unwrap(), "POINT(1 1)");

        let linestring_col = &results[27].0;
        assert_eq!(
            linestring_col.tpe,
            ffi::enum_field_types::MYSQL_TYPE_LONG_BLOB
        );
        assert!(!linestring_col.flags.contains(Flags::NUM_FLAG));
        assert!(!linestring_col.flags.contains(Flags::BLOB_FLAG));
        assert!(!linestring_col.flags.contains(Flags::SET_FLAG));
        assert!(!linestring_col.flags.contains(Flags::ENUM_FLAG));
        assert!(!linestring_col.flags.contains(Flags::BINARY_FLAG));
        assert_eq!(
            to_value::<Text, String>(linestring_col).unwrap(),
            "LINESTRING(0 0,1 1,2 2)"
        );

        let polygon_col = &results[28].0;
        assert_eq!(polygon_col.tpe, ffi::enum_field_types::MYSQL_TYPE_LONG_BLOB);
        assert!(!polygon_col.flags.contains(Flags::NUM_FLAG));
        assert!(!polygon_col.flags.contains(Flags::BLOB_FLAG));
        assert!(!polygon_col.flags.contains(Flags::SET_FLAG));
        assert!(!polygon_col.flags.contains(Flags::ENUM_FLAG));
        assert!(!polygon_col.flags.contains(Flags::BINARY_FLAG));
        assert_eq!(
            to_value::<Text, String>(polygon_col).unwrap(),
            "POLYGON((0 0,10 0,10 10,0 10,0 0),(5 5,7 5,7 7,5 7,5 5))"
        );

        let multipoint_col = &results[29].0;
        assert_eq!(
            multipoint_col.tpe,
            ffi::enum_field_types::MYSQL_TYPE_LONG_BLOB
        );
        assert!(!multipoint_col.flags.contains(Flags::NUM_FLAG));
        assert!(!multipoint_col.flags.contains(Flags::BLOB_FLAG));
        assert!(!multipoint_col.flags.contains(Flags::SET_FLAG));
        assert!(!multipoint_col.flags.contains(Flags::ENUM_FLAG));
        assert!(!multipoint_col.flags.contains(Flags::BINARY_FLAG));
        // older mysql and mariadb versions get back another encoding here
        // we test for both as there seems to be no clear pattern when one or
        // the other is returned
        let multipoint_res = to_value::<Text, String>(multipoint_col).unwrap();
        assert!(
            multipoint_res == "MULTIPOINT((0 0),(10 10),(10 20),(20 20))"
                || multipoint_res == "MULTIPOINT(0 0,10 10,10 20,20 20)"
        );

        let multilinestring_col = &results[30].0;
        assert_eq!(
            multilinestring_col.tpe,
            ffi::enum_field_types::MYSQL_TYPE_LONG_BLOB
        );
        assert!(!multilinestring_col.flags.contains(Flags::NUM_FLAG));
        assert!(!multilinestring_col.flags.contains(Flags::BLOB_FLAG));
        assert!(!multilinestring_col.flags.contains(Flags::SET_FLAG));
        assert!(!multilinestring_col.flags.contains(Flags::ENUM_FLAG));
        assert!(!multilinestring_col.flags.contains(Flags::BINARY_FLAG));
        assert_eq!(
            to_value::<Text, String>(multilinestring_col).unwrap(),
            "MULTILINESTRING((10 48,10 21,10 0),(16 0,16 23,16 48))"
        );

        let polygon_col = &results[31].0;
        assert_eq!(polygon_col.tpe, ffi::enum_field_types::MYSQL_TYPE_LONG_BLOB);
        assert!(!polygon_col.flags.contains(Flags::NUM_FLAG));
        assert!(!polygon_col.flags.contains(Flags::BLOB_FLAG));
        assert!(!polygon_col.flags.contains(Flags::SET_FLAG));
        assert!(!polygon_col.flags.contains(Flags::ENUM_FLAG));
        assert!(!polygon_col.flags.contains(Flags::BINARY_FLAG));
        assert_eq!(
            to_value::<Text, String>(polygon_col).unwrap(),
            "MULTIPOLYGON(((28 26,28 0,84 0,84 42,28 26),(52 18,66 23,73 9,48 6,52 18)),((59 18,67 18,67 13,59 13,59 18)))"
        );

        let geometry_collection = &results[32].0;
        assert_eq!(
            geometry_collection.tpe,
            ffi::enum_field_types::MYSQL_TYPE_LONG_BLOB
        );
        assert!(!geometry_collection.flags.contains(Flags::NUM_FLAG));
        assert!(!geometry_collection.flags.contains(Flags::BLOB_FLAG));
        assert!(!geometry_collection.flags.contains(Flags::SET_FLAG));
        assert!(!geometry_collection.flags.contains(Flags::ENUM_FLAG));
        assert!(!geometry_collection.flags.contains(Flags::BINARY_FLAG));
        assert_eq!(
            to_value::<Text, String>(geometry_collection).unwrap(),
            "GEOMETRYCOLLECTION(POINT(1 1),LINESTRING(0 0,1 1,2 2,3 3,4 4))"
        );

        let json_col = &results[33].0;
        // mariadb >= 10.2 and mysql >=8.0 are supporting a json type
        // from those mariadb >= 10.3 and mysql >= 8.0 are reporting
        // json here, so we assert that we get back json
        // mariadb 10.5 returns again blob
        assert!(
            json_col.tpe == ffi::enum_field_types::MYSQL_TYPE_JSON
                || json_col.tpe == ffi::enum_field_types::MYSQL_TYPE_BLOB
        );
        assert!(!json_col.flags.contains(Flags::NUM_FLAG));
        assert!(json_col.flags.contains(Flags::BLOB_FLAG));
        assert!(!json_col.flags.contains(Flags::SET_FLAG));
        assert!(!json_col.flags.contains(Flags::ENUM_FLAG));
        assert!(json_col.flags.contains(Flags::BINARY_FLAG));
        assert_eq!(
            to_value::<Text, String>(json_col).unwrap(),
            "{\"key1\": \"value1\", \"key2\": \"value2\"}"
        );
    }

    fn query_single_table(
        query: &'static str,
        conn: &MysqlConnection,
        bind_tpe: impl Into<(ffi::enum_field_types, Flags)>,
    ) -> BindData {
        let mut stmt: Statement = conn.raw_connection.prepare(query).unwrap();

        let bind = BindData::for_output(bind_tpe.into());

        let mut binds = Binds { data: vec![bind] };

        stmt.execute_statement(&mut binds).unwrap();
        stmt.populate_row_buffers(&mut binds).unwrap();

        binds.data.remove(0)
    }

    fn input_bind(
        query: &'static str,
        conn: &MysqlConnection,
        id: i32,
        (field, tpe): (Vec<u8>, impl Into<(ffi::enum_field_types, Flags)>),
    ) {
        let mut stmt = conn.raw_connection.prepare(query).unwrap();
        let length = field.len() as _;
        let (tpe, flags) = tpe.into();

        let field_bind = BindData {
            tpe,
            bytes: field,
            length,
            flags,
            is_null: 0,
            is_truncated: None,
        };

        let bytes = id.to_be_bytes().to_vec();
        let length = bytes.len() as _;

        let id_bind = BindData {
            tpe: ffi::enum_field_types::MYSQL_TYPE_LONG,
            bytes,
            length,
            flags: Flags::empty(),
            is_null: 0,
            is_truncated: None,
        };

        let binds = Binds {
            data: vec![id_bind, field_bind],
        };
        stmt.input_bind(binds).unwrap();
        stmt.did_an_error_occur().unwrap();
        unsafe {
            stmt.execute().unwrap();
        }
    }

    #[test]
    fn check_json_bind() {
        let conn: MysqlConnection = crate::test_helpers::connection();

        table! {
            json_test {
                id -> Integer,
                json_field -> Text,
            }
        }

        conn.execute("DROP TABLE IF EXISTS json_test CASCADE")
            .unwrap();

        conn.execute("CREATE TABLE json_test(id INTEGER PRIMARY KEY, json_field JSON NOT NULL)")
            .unwrap();

        conn.execute("INSERT INTO json_test(id, json_field) VALUES (1, '{\"key1\": \"value1\", \"key2\": \"value2\"}')").unwrap();

        let json_col_as_json = query_single_table(
            "SELECT json_field FROM json_test",
            &conn,
            (ffi::enum_field_types::MYSQL_TYPE_JSON, Flags::empty()),
        );

        assert_eq!(json_col_as_json.tpe, ffi::enum_field_types::MYSQL_TYPE_JSON);
        assert!(!json_col_as_json.flags.contains(Flags::NUM_FLAG));
        assert!(!json_col_as_json.flags.contains(Flags::BLOB_FLAG));
        assert!(!json_col_as_json.flags.contains(Flags::SET_FLAG));
        assert!(!json_col_as_json.flags.contains(Flags::ENUM_FLAG));
        assert!(!json_col_as_json.flags.contains(Flags::BINARY_FLAG));
        assert_eq!(
            to_value::<Text, String>(&json_col_as_json).unwrap(),
            "{\"key1\": \"value1\", \"key2\": \"value2\"}"
        );

        let json_col_as_text = query_single_table(
            "SELECT json_field FROM json_test",
            &conn,
            (ffi::enum_field_types::MYSQL_TYPE_BLOB, Flags::empty()),
        );

        assert_eq!(json_col_as_text.tpe, ffi::enum_field_types::MYSQL_TYPE_BLOB);
        assert!(!json_col_as_text.flags.contains(Flags::NUM_FLAG));
        assert!(!json_col_as_text.flags.contains(Flags::BLOB_FLAG));
        assert!(!json_col_as_text.flags.contains(Flags::SET_FLAG));
        assert!(!json_col_as_text.flags.contains(Flags::ENUM_FLAG));
        assert!(!json_col_as_text.flags.contains(Flags::BINARY_FLAG));
        assert_eq!(
            to_value::<Text, String>(&json_col_as_text).unwrap(),
            "{\"key1\": \"value1\", \"key2\": \"value2\"}"
        );
        assert_eq!(json_col_as_json.bytes, json_col_as_text.bytes);

        conn.execute("DELETE FROM json_test").unwrap();

        input_bind(
            "INSERT INTO json_test(id, json_field) VALUES (?, ?)",
            &conn,
            41,
            (
                b"{\"abc\": 42}".to_vec(),
                MysqlType::String,
                //                (ffi::enum_field_types::MYSQL_TYPE_JSON, Flags::empty()),
            ),
        );

        let json_col_as_json = query_single_table(
            "SELECT json_field FROM json_test",
            &conn,
            (ffi::enum_field_types::MYSQL_TYPE_JSON, Flags::empty()),
        );

        assert_eq!(json_col_as_json.tpe, ffi::enum_field_types::MYSQL_TYPE_JSON);
        assert!(!json_col_as_json.flags.contains(Flags::NUM_FLAG));
        assert!(!json_col_as_json.flags.contains(Flags::BLOB_FLAG));
        assert!(!json_col_as_json.flags.contains(Flags::SET_FLAG));
        assert!(!json_col_as_json.flags.contains(Flags::ENUM_FLAG));
        assert!(!json_col_as_json.flags.contains(Flags::BINARY_FLAG));
        assert_eq!(
            to_value::<Text, String>(&json_col_as_json).unwrap(),
            "{\"abc\": 42}"
        );

        let json_col_as_text = query_single_table(
            "SELECT json_field FROM json_test",
            &conn,
            (ffi::enum_field_types::MYSQL_TYPE_BLOB, Flags::empty()),
        );

        assert_eq!(json_col_as_text.tpe, ffi::enum_field_types::MYSQL_TYPE_BLOB);
        assert!(!json_col_as_text.flags.contains(Flags::NUM_FLAG));
        assert!(!json_col_as_text.flags.contains(Flags::BLOB_FLAG));
        assert!(!json_col_as_text.flags.contains(Flags::SET_FLAG));
        assert!(!json_col_as_text.flags.contains(Flags::ENUM_FLAG));
        assert!(!json_col_as_text.flags.contains(Flags::BINARY_FLAG));
        assert_eq!(
            to_value::<Text, String>(&json_col_as_text).unwrap(),
            "{\"abc\": 42}"
        );
        assert_eq!(json_col_as_json.bytes, json_col_as_text.bytes);

        conn.execute("DELETE FROM json_test").unwrap();

        input_bind(
            "INSERT INTO json_test(id, json_field) VALUES (?, ?)",
            &conn,
            41,
            (b"{\"abca\": 42}".to_vec(), MysqlType::String),
        );

        let json_col_as_json = query_single_table(
            "SELECT json_field FROM json_test",
            &conn,
            (ffi::enum_field_types::MYSQL_TYPE_JSON, Flags::empty()),
        );

        assert_eq!(json_col_as_json.tpe, ffi::enum_field_types::MYSQL_TYPE_JSON);
        assert!(!json_col_as_json.flags.contains(Flags::NUM_FLAG));
        assert!(!json_col_as_json.flags.contains(Flags::BLOB_FLAG));
        assert!(!json_col_as_json.flags.contains(Flags::SET_FLAG));
        assert!(!json_col_as_json.flags.contains(Flags::ENUM_FLAG));
        assert!(!json_col_as_json.flags.contains(Flags::BINARY_FLAG));
        assert_eq!(
            to_value::<Text, String>(&json_col_as_json).unwrap(),
            "{\"abca\": 42}"
        );

        let json_col_as_text = query_single_table(
            "SELECT json_field FROM json_test",
            &conn,
            (ffi::enum_field_types::MYSQL_TYPE_BLOB, Flags::empty()),
        );

        assert_eq!(json_col_as_text.tpe, ffi::enum_field_types::MYSQL_TYPE_BLOB);
        assert!(!json_col_as_text.flags.contains(Flags::NUM_FLAG));
        assert!(!json_col_as_text.flags.contains(Flags::BLOB_FLAG));
        assert!(!json_col_as_text.flags.contains(Flags::SET_FLAG));
        assert!(!json_col_as_text.flags.contains(Flags::ENUM_FLAG));
        assert!(!json_col_as_text.flags.contains(Flags::BINARY_FLAG));
        assert_eq!(
            to_value::<Text, String>(&json_col_as_text).unwrap(),
            "{\"abca\": 42}"
        );
        assert_eq!(json_col_as_json.bytes, json_col_as_text.bytes);
    }

    #[test]
    fn check_enum_bind() {
        let conn: MysqlConnection = crate::test_helpers::connection();

        conn.execute("DROP TABLE IF EXISTS enum_test CASCADE")
            .unwrap();

        conn.execute("CREATE TABLE enum_test(id INTEGER PRIMARY KEY, enum_field ENUM('red', 'green', 'blue') NOT NULL)")
            .unwrap();

        conn.execute("INSERT INTO enum_test(id, enum_field) VALUES (1, 'green')")
            .unwrap();

        let enum_col_as_enum: BindData =
            query_single_table("SELECT enum_field FROM enum_test", &conn, MysqlType::Enum);

        assert_eq!(
            enum_col_as_enum.tpe,
            ffi::enum_field_types::MYSQL_TYPE_STRING
        );
        assert!(!enum_col_as_enum.flags.contains(Flags::NUM_FLAG));
        assert!(!enum_col_as_enum.flags.contains(Flags::BLOB_FLAG));
        assert!(!enum_col_as_enum.flags.contains(Flags::SET_FLAG));
        assert!(enum_col_as_enum.flags.contains(Flags::ENUM_FLAG));
        assert!(!enum_col_as_enum.flags.contains(Flags::BINARY_FLAG));
        assert_eq!(
            to_value::<Text, String>(&enum_col_as_enum).unwrap(),
            "green"
        );

        for tpe in &[
            ffi::enum_field_types::MYSQL_TYPE_BLOB,
            ffi::enum_field_types::MYSQL_TYPE_VAR_STRING,
            ffi::enum_field_types::MYSQL_TYPE_TINY_BLOB,
            ffi::enum_field_types::MYSQL_TYPE_MEDIUM_BLOB,
            ffi::enum_field_types::MYSQL_TYPE_LONG_BLOB,
        ] {
            let enum_col_as_text = query_single_table(
                "SELECT enum_field FROM enum_test",
                &conn,
                (*tpe, Flags::ENUM_FLAG),
            );

            assert_eq!(enum_col_as_text.tpe, *tpe);
            assert!(!enum_col_as_text.flags.contains(Flags::NUM_FLAG));
            assert!(!enum_col_as_text.flags.contains(Flags::BLOB_FLAG));
            assert!(!enum_col_as_text.flags.contains(Flags::SET_FLAG));
            assert!(enum_col_as_text.flags.contains(Flags::ENUM_FLAG));
            assert!(!enum_col_as_text.flags.contains(Flags::BINARY_FLAG));
            assert_eq!(
                to_value::<Text, String>(&enum_col_as_text).unwrap(),
                "green"
            );
            assert_eq!(enum_col_as_enum.bytes, enum_col_as_text.bytes);
        }

        let enum_col_as_text = query_single_table(
            "SELECT enum_field FROM enum_test",
            &conn,
            (ffi::enum_field_types::MYSQL_TYPE_BLOB, Flags::empty()),
        );

        assert_eq!(enum_col_as_text.tpe, ffi::enum_field_types::MYSQL_TYPE_BLOB);
        assert!(!enum_col_as_text.flags.contains(Flags::NUM_FLAG));
        assert!(!enum_col_as_text.flags.contains(Flags::BLOB_FLAG));
        assert!(!enum_col_as_text.flags.contains(Flags::SET_FLAG));
        assert!(!enum_col_as_text.flags.contains(Flags::ENUM_FLAG));
        assert!(!enum_col_as_text.flags.contains(Flags::BINARY_FLAG));
        assert_eq!(
            to_value::<Text, String>(&enum_col_as_text).unwrap(),
            "green"
        );
        assert_eq!(enum_col_as_enum.bytes, enum_col_as_text.bytes);

        conn.execute("DELETE FROM enum_test").unwrap();

        input_bind(
            "INSERT INTO enum_test(id, enum_field) VALUES (?, ?)",
            &conn,
            41,
            (b"blue".to_vec(), MysqlType::Enum),
        );

        let enum_col_as_enum =
            query_single_table("SELECT enum_field FROM enum_test", &conn, MysqlType::Enum);

        assert_eq!(
            enum_col_as_enum.tpe,
            ffi::enum_field_types::MYSQL_TYPE_STRING
        );
        assert!(!enum_col_as_enum.flags.contains(Flags::NUM_FLAG));
        assert!(!enum_col_as_enum.flags.contains(Flags::BLOB_FLAG));
        assert!(!enum_col_as_enum.flags.contains(Flags::SET_FLAG));
        assert!(enum_col_as_enum.flags.contains(Flags::ENUM_FLAG));
        assert!(!enum_col_as_enum.flags.contains(Flags::BINARY_FLAG));
        assert_eq!(to_value::<Text, String>(&enum_col_as_enum).unwrap(), "blue");

        let enum_col_as_text = query_single_table(
            "SELECT enum_field FROM enum_test",
            &conn,
            (ffi::enum_field_types::MYSQL_TYPE_BLOB, Flags::ENUM_FLAG),
        );

        assert_eq!(enum_col_as_text.tpe, ffi::enum_field_types::MYSQL_TYPE_BLOB);
        assert!(!enum_col_as_text.flags.contains(Flags::NUM_FLAG));
        assert!(!enum_col_as_text.flags.contains(Flags::BLOB_FLAG));
        assert!(!enum_col_as_text.flags.contains(Flags::SET_FLAG));
        assert!(enum_col_as_text.flags.contains(Flags::ENUM_FLAG));
        assert!(!enum_col_as_text.flags.contains(Flags::BINARY_FLAG));
        assert_eq!(to_value::<Text, String>(&enum_col_as_text).unwrap(), "blue");
        assert_eq!(enum_col_as_enum.bytes, enum_col_as_text.bytes);

        let enum_col_as_text = query_single_table(
            "SELECT enum_field FROM enum_test",
            &conn,
            (ffi::enum_field_types::MYSQL_TYPE_BLOB, Flags::ENUM_FLAG),
        );

        assert_eq!(enum_col_as_text.tpe, ffi::enum_field_types::MYSQL_TYPE_BLOB);
        assert!(!enum_col_as_text.flags.contains(Flags::NUM_FLAG));
        assert!(!enum_col_as_text.flags.contains(Flags::BLOB_FLAG));
        assert!(!enum_col_as_text.flags.contains(Flags::SET_FLAG));
        assert!(enum_col_as_text.flags.contains(Flags::ENUM_FLAG));
        assert!(!enum_col_as_text.flags.contains(Flags::BINARY_FLAG));
        assert_eq!(to_value::<Text, String>(&enum_col_as_text).unwrap(), "blue");
        assert_eq!(enum_col_as_enum.bytes, enum_col_as_text.bytes);

        conn.execute("DELETE FROM enum_test").unwrap();

        input_bind(
            "INSERT INTO enum_test(id, enum_field) VALUES (?, ?)",
            &conn,
            41,
            (
                b"red".to_vec(),
                (ffi::enum_field_types::MYSQL_TYPE_BLOB, Flags::ENUM_FLAG),
            ),
        );

        let enum_col_as_enum =
            query_single_table("SELECT enum_field FROM enum_test", &conn, MysqlType::Enum);

        assert_eq!(
            enum_col_as_enum.tpe,
            ffi::enum_field_types::MYSQL_TYPE_STRING
        );
        assert!(!enum_col_as_enum.flags.contains(Flags::NUM_FLAG));
        assert!(!enum_col_as_enum.flags.contains(Flags::BLOB_FLAG));
        assert!(!enum_col_as_enum.flags.contains(Flags::SET_FLAG));
        assert!(enum_col_as_enum.flags.contains(Flags::ENUM_FLAG));
        assert!(!enum_col_as_enum.flags.contains(Flags::BINARY_FLAG));
        assert_eq!(to_value::<Text, String>(&enum_col_as_enum).unwrap(), "red");

        let enum_col_as_text = query_single_table(
            "SELECT enum_field FROM enum_test",
            &conn,
            (ffi::enum_field_types::MYSQL_TYPE_BLOB, Flags::ENUM_FLAG),
        );

        assert_eq!(enum_col_as_text.tpe, ffi::enum_field_types::MYSQL_TYPE_BLOB);
        assert!(!enum_col_as_text.flags.contains(Flags::NUM_FLAG));
        assert!(!enum_col_as_text.flags.contains(Flags::BLOB_FLAG));
        assert!(!enum_col_as_text.flags.contains(Flags::SET_FLAG));
        assert!(enum_col_as_text.flags.contains(Flags::ENUM_FLAG));
        assert!(!enum_col_as_text.flags.contains(Flags::BINARY_FLAG));
        assert_eq!(to_value::<Text, String>(&enum_col_as_text).unwrap(), "red");
        assert_eq!(enum_col_as_enum.bytes, enum_col_as_text.bytes);
    }

    #[test]
    fn check_set_bind() {
        let conn: MysqlConnection = crate::test_helpers::connection();

        conn.execute("DROP TABLE IF EXISTS set_test CASCADE")
            .unwrap();

        conn.execute("CREATE TABLE set_test(id INTEGER PRIMARY KEY, set_field SET('red', 'green', 'blue') NOT NULL)")
            .unwrap();

        conn.execute("INSERT INTO set_test(id, set_field) VALUES (1, 'green')")
            .unwrap();

        let set_col_as_set: BindData =
            query_single_table("SELECT set_field FROM set_test", &conn, MysqlType::Set);

        assert_eq!(set_col_as_set.tpe, ffi::enum_field_types::MYSQL_TYPE_STRING);
        assert!(!set_col_as_set.flags.contains(Flags::NUM_FLAG));
        assert!(!set_col_as_set.flags.contains(Flags::BLOB_FLAG));
        assert!(set_col_as_set.flags.contains(Flags::SET_FLAG));
        assert!(!set_col_as_set.flags.contains(Flags::ENUM_FLAG));
        assert!(!set_col_as_set.flags.contains(Flags::BINARY_FLAG));
        assert_eq!(to_value::<Text, String>(&set_col_as_set).unwrap(), "green");

        for tpe in &[
            ffi::enum_field_types::MYSQL_TYPE_BLOB,
            ffi::enum_field_types::MYSQL_TYPE_VAR_STRING,
            ffi::enum_field_types::MYSQL_TYPE_TINY_BLOB,
            ffi::enum_field_types::MYSQL_TYPE_MEDIUM_BLOB,
            ffi::enum_field_types::MYSQL_TYPE_LONG_BLOB,
        ] {
            let set_col_as_text = query_single_table(
                "SELECT set_field FROM set_test",
                &conn,
                (*tpe, Flags::SET_FLAG),
            );

            assert_eq!(set_col_as_text.tpe, *tpe);
            assert!(!set_col_as_text.flags.contains(Flags::NUM_FLAG));
            assert!(!set_col_as_text.flags.contains(Flags::BLOB_FLAG));
            assert!(set_col_as_text.flags.contains(Flags::SET_FLAG));
            assert!(!set_col_as_text.flags.contains(Flags::ENUM_FLAG));
            assert!(!set_col_as_text.flags.contains(Flags::BINARY_FLAG));
            assert_eq!(to_value::<Text, String>(&set_col_as_text).unwrap(), "green");
            assert_eq!(set_col_as_set.bytes, set_col_as_text.bytes);
        }
        let set_col_as_text = query_single_table(
            "SELECT set_field FROM set_test",
            &conn,
            (ffi::enum_field_types::MYSQL_TYPE_BLOB, Flags::empty()),
        );

        assert_eq!(set_col_as_text.tpe, ffi::enum_field_types::MYSQL_TYPE_BLOB);
        assert!(!set_col_as_text.flags.contains(Flags::NUM_FLAG));
        assert!(!set_col_as_text.flags.contains(Flags::BLOB_FLAG));
        assert!(!set_col_as_text.flags.contains(Flags::SET_FLAG));
        assert!(!set_col_as_text.flags.contains(Flags::ENUM_FLAG));
        assert!(!set_col_as_text.flags.contains(Flags::BINARY_FLAG));
        assert_eq!(to_value::<Text, String>(&set_col_as_text).unwrap(), "green");
        assert_eq!(set_col_as_set.bytes, set_col_as_text.bytes);

        conn.execute("DELETE FROM set_test").unwrap();

        input_bind(
            "INSERT INTO set_test(id, set_field) VALUES (?, ?)",
            &conn,
            41,
            (b"blue".to_vec(), MysqlType::Set),
        );

        let set_col_as_set =
            query_single_table("SELECT set_field FROM set_test", &conn, MysqlType::Set);

        assert_eq!(set_col_as_set.tpe, ffi::enum_field_types::MYSQL_TYPE_STRING);
        assert!(!set_col_as_set.flags.contains(Flags::NUM_FLAG));
        assert!(!set_col_as_set.flags.contains(Flags::BLOB_FLAG));
        assert!(set_col_as_set.flags.contains(Flags::SET_FLAG));
        assert!(!set_col_as_set.flags.contains(Flags::ENUM_FLAG));
        assert!(!set_col_as_set.flags.contains(Flags::BINARY_FLAG));
        assert_eq!(to_value::<Text, String>(&set_col_as_set).unwrap(), "blue");

        let set_col_as_text = query_single_table(
            "SELECT set_field FROM set_test",
            &conn,
            (ffi::enum_field_types::MYSQL_TYPE_BLOB, Flags::SET_FLAG),
        );

        assert_eq!(set_col_as_text.tpe, ffi::enum_field_types::MYSQL_TYPE_BLOB);
        assert!(!set_col_as_text.flags.contains(Flags::NUM_FLAG));
        assert!(!set_col_as_text.flags.contains(Flags::BLOB_FLAG));
        assert!(set_col_as_text.flags.contains(Flags::SET_FLAG));
        assert!(!set_col_as_text.flags.contains(Flags::ENUM_FLAG));
        assert!(!set_col_as_text.flags.contains(Flags::BINARY_FLAG));
        assert_eq!(to_value::<Text, String>(&set_col_as_text).unwrap(), "blue");
        assert_eq!(set_col_as_set.bytes, set_col_as_text.bytes);

        conn.execute("DELETE FROM set_test").unwrap();

        input_bind(
            "INSERT INTO set_test(id, set_field) VALUES (?, ?)",
            &conn,
            41,
            (b"red".to_vec(), MysqlType::String),
        );

        let set_col_as_set =
            query_single_table("SELECT set_field FROM set_test", &conn, MysqlType::Set);

        assert_eq!(set_col_as_set.tpe, ffi::enum_field_types::MYSQL_TYPE_STRING);
        assert!(!set_col_as_set.flags.contains(Flags::NUM_FLAG));
        assert!(!set_col_as_set.flags.contains(Flags::BLOB_FLAG));
        assert!(set_col_as_set.flags.contains(Flags::SET_FLAG));
        assert!(!set_col_as_set.flags.contains(Flags::ENUM_FLAG));
        assert!(!set_col_as_set.flags.contains(Flags::BINARY_FLAG));
        assert_eq!(to_value::<Text, String>(&set_col_as_set).unwrap(), "red");

        let set_col_as_text = query_single_table(
            "SELECT set_field FROM set_test",
            &conn,
            (ffi::enum_field_types::MYSQL_TYPE_BLOB, Flags::SET_FLAG),
        );

        assert_eq!(set_col_as_text.tpe, ffi::enum_field_types::MYSQL_TYPE_BLOB);
        assert!(!set_col_as_text.flags.contains(Flags::NUM_FLAG));
        assert!(!set_col_as_text.flags.contains(Flags::BLOB_FLAG));
        assert!(set_col_as_text.flags.contains(Flags::SET_FLAG));
        assert!(!set_col_as_text.flags.contains(Flags::ENUM_FLAG));
        assert!(!set_col_as_text.flags.contains(Flags::BINARY_FLAG));
        assert_eq!(to_value::<Text, String>(&set_col_as_text).unwrap(), "red");
        assert_eq!(set_col_as_set.bytes, set_col_as_text.bytes);
    }
}<|MERGE_RESOLUTION|>--- conflicted
+++ resolved
@@ -133,13 +133,8 @@
 }
 
 impl BindData {
-<<<<<<< HEAD
-    fn for_input(tpe: MysqlType, is_unsigned: ffi::my_bool, data: Option<Vec<u8>>) -> Self {
+    fn for_input(tpe: MysqlType, data: Option<Vec<u8>>) -> Self {
         let is_null = data.is_none();
-=======
-    fn for_input(tpe: MysqlType, data: Option<Vec<u8>>) -> Self {
-        let is_null = if data.is_none() { 1 } else { 0 };
->>>>>>> 6242d717
         let bytes = data.unwrap_or_default();
         let length = bytes.len() as libc::c_ulong;
         let (tpe, flags) = tpe.into();
@@ -160,21 +155,12 @@
         let length = bytes.len() as libc::c_ulong;
 
         BindData {
-<<<<<<< HEAD
-            tpe: tpe,
-            bytes: bytes,
-            length: length,
-            is_null: false,
-            is_truncated: Some(false),
-            is_unsigned,
-=======
             tpe,
             bytes,
             length,
-            is_null: 0,
+            is_null: false,
             is_truncated: Some(0),
             flags,
->>>>>>> 6242d717
         }
     }
 
