language: rust
dist: xenial
rust:
  - stable
  - beta
  - nightly
cache:
  directories:
    - $HOME/.cargo
    - $HOME/.rustup
before_cache:
  - rm -rf /home/travis/.cargo/registry
addons:
  postgresql: '9.5'
  apt:
    packages:
      - libsqlite3-dev
services:
  - mysql
before_script:
  - pip install 'travis-cargo<0.2' --user
  - export PATH=$HOME/.local/bin:$PATH
  - mysql -e "create database diesel_test; create database diesel_unit_test; grant all on \`diesel_%\`.* to 'travis'@'%';" -uroot
  - rm rust-toolchain
script:
- |
  rustc --version &&
  if [[ "$TRAVIS_RUST_VERSION" == nightly* ]]; then
    (cd diesel && cargo test --no-default-features --features "unstable extras $BACKEND")
  else
    (cd diesel && cargo test --no-default-features --features "extras $BACKEND")
  fi &&
  (cd diesel && cargo test --no-default-features --features "extras with-deprecated $BACKEND") &&
  (cd diesel_derives && cargo test --features "diesel/$BACKEND") &&
  if [[ "$TRAVIS_RUST_VERSION" == nightly* ]]; then
    (cd diesel_derives && cargo test --features "diesel/unstable diesel/$BACKEND")
  fi &&
  (cd "examples/$BACKEND" && ./test_all) &&
  (cd diesel_cli && cargo test --no-default-features --features "$BACKEND") &&
  (cd diesel_migrations/migrations_internals && cargo test ) &&
  (cd diesel_migrations/migrations_macros && cargo test ) &&
  (cd diesel_migrations/ && cargo test  --features "$BACKEND diesel/$BACKEND" ) &&
  if [[ "$TRAVIS_RUST_VERSION" == nightly* ]]; then
    (cd diesel_tests && cargo test --no-default-features --features "unstable $BACKEND")
  else
    (cd diesel_tests && cargo test --no-default-features --features "$BACKEND")
  fi
matrix:
  allow_failures:
    - rust: nightly
  include:
  - rust: nightly-2019-08-01
    name: "Compile tests"
    env: RUSTFLAGS="--cap-lints=warn"
    script:
<<<<<<< HEAD
    - (cd diesel_compile_tests && cargo +$TRAVIS_RUST_VERSION test)
  - rust: 1.37.0
=======
    - (cd diesel_compile_tests && cargo test)
  - rust: 1.36.0
>>>>>>> 6404b7eb
    name: "Rustfmt && Clippy"
    script:
    - rustup component add rustfmt clippy
    - cargo clippy
    - cargo fmt --all -- --check
  - rust: stable
    name: "Bundled Sqlite"
    env:
    - SQLITE_DATABASE_URL=/tmp/test.db
    script:
<<<<<<< HEAD
    - (cd diesel_cli && cargo +$TRAVIS_RUST_VERSION test --no-default-features --features "sqlite-bundled")
  - rust: 1.37.0
     name: "Minimal supported rust version == 1.37.0"
=======
    - (cd diesel_cli && cargo test --no-default-features --features "sqlite-bundled")
  - rust: 1.36.0
    name: "Minimal supported rust version == 1.36.0"
>>>>>>> 6404b7eb
    script:
    - cargo check --all

env:
  matrix:
    - BACKEND=sqlite
      SQLITE_DATABASE_URL=/tmp/test.db
    - BACKEND=postgres
      PG_DATABASE_URL=postgres://postgres@localhost/
      PG_EXAMPLE_DATABASE_URL=postgres://postgres@localhost/diesel_example
    - BACKEND=mysql
      MYSQL_DATABASE_URL=mysql://travis@localhost/diesel_test
      MYSQL_EXAMPLE_DATABASE_URL=mysql://travis@localhost/diesel_example
      MYSQL_UNIT_TEST_DATABASE_URL=mysql://travis@localhost/diesel_unit_test
      RUST_TEST_THREADS=1
  global:
    - TRAVIS_CARGO_NIGHTLY_FEATURE=""
    - secure: NmCM1VNEzid6bROA7tXV1R63n9S9KvY1etXsDzd1608cvjRnG3ZDAWXISbY1BxqrvleElreUJOvz/3TSQCHivpT2ezeyk2sntYtZpw0TWbz1SQMAPNWPTjP3bNQzpmNwfU4p6ui6qIOnQza4JxOu3SZSveNlehDBPkkS+52R7Zw/EPdwi9jTYJArV2+8pnEsQECAdRLttbtA2JBl3hZ4VHfGpHRZyeULn63UzyVbQVzQ3NVhqyQUKTPdpUciQTI3fZEkfaWuLV8QPPa5026/yJEEi2Fsl3r7fyY8ia67k4Zo9THlPVD0YOUlkWuZWwvkxNA8RQSVPv4FidEpwbxG8y6nAra4CjwiEChcpFhZJtrH7ZrXO/tJk7vtc5CFVWUsQtNX92QY1QFdPxwYNBSICLyUN+A+BQURwvQgxdcJsJyQmh5Ed7yuavcAinVq7fPeOyBWcPL5mt17no16aG1rzvXSUnD0aH7F3S3DHkoM9P9iHgJMLk+2YNmJtFescBxCeG8bA7t5bw0kQNH5KUWAD1uYpC9ikB3NVdlc+q17dKTAe4rcYA+sIO+UGudvpmLWT0lXtEMqDfxfCmyICDESs9bNfueCGJEAnfTBNunsJqR7rMUvjNndS2/Ssok6c/0Yfb9X8cM9nI4QLAj/+hClqdYphmpCjuC34bWxFSt/KJI=
after_success:
- |
  if [[ "$TRAVIS_RUST_VERSION" == stable ]]; then
    (cd diesel && cargo doc --features "postgres sqlite mysql extras")
    mkdir diesel/target
    mv target/doc diesel/target/doc
    echo "docs.diesel.rs" > diesel/target/doc/CNAME
    (cd diesel && travis-cargo doc-upload)
  fi
branches:
  only:
    - master
    - ಠ_ಠ
notifications:
  webhooks:
    urls:
      - https://webhooks.gitter.im/e/1d32e0ad32841bd56b02
    on_success: change
    on_failure: always
    on_start: never<|MERGE_RESOLUTION|>--- conflicted
+++ resolved
@@ -53,13 +53,8 @@
     name: "Compile tests"
     env: RUSTFLAGS="--cap-lints=warn"
     script:
-<<<<<<< HEAD
-    - (cd diesel_compile_tests && cargo +$TRAVIS_RUST_VERSION test)
+    - (cd diesel_compile_tests && cargo test)
   - rust: 1.37.0
-=======
-    - (cd diesel_compile_tests && cargo test)
-  - rust: 1.36.0
->>>>>>> 6404b7eb
     name: "Rustfmt && Clippy"
     script:
     - rustup component add rustfmt clippy
@@ -70,15 +65,9 @@
     env:
     - SQLITE_DATABASE_URL=/tmp/test.db
     script:
-<<<<<<< HEAD
-    - (cd diesel_cli && cargo +$TRAVIS_RUST_VERSION test --no-default-features --features "sqlite-bundled")
+    - (cd diesel_cli && cargo test --no-default-features --features "sqlite-bundled")
   - rust: 1.37.0
      name: "Minimal supported rust version == 1.37.0"
-=======
-    - (cd diesel_cli && cargo test --no-default-features --features "sqlite-bundled")
-  - rust: 1.36.0
-    name: "Minimal supported rust version == 1.36.0"
->>>>>>> 6404b7eb
     script:
     - cargo check --all
 
